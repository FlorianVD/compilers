--- conflicted
+++ resolved
@@ -530,10 +530,6 @@
 
 llvm::Value *codegen_llvm::CodeGeneratorLLVM::Implementation::visitVarRefExpr(
     ast::VarRefExpr &node) {
-<<<<<<< HEAD
-=======
-
->>>>>>> 91c45823
     llvm::AllocaInst *addr = getVar(node.name.lexeme);
     llvm::Type *varType = getType(node);
     return builder.CreateLoad(varType, addr);
