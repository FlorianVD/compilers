--- conflicted
+++ resolved
@@ -59,14 +59,11 @@
     ast::Ptr<ast::IntLiteral> parseIntLiteral();
 
     // ASSIGNMENT: Declare additional parsing functions here.
-<<<<<<< HEAD
     ast::Ptr<ast::Expr> parseVarRefExpr();
-=======
     ast::Ptr<ast::FloatLiteral> parseFloatLiteral();
     ast::Ptr<ast::StringLiteral> parseStringLiteral();
     ast::Ptr<ast::FuncCallExpr> parseFuncCallExpr();
     ast::List<Ptr<Expr>> parseFuncCallArgs();
->>>>>>> 86bb9f4a
 };
 
 Parser::Parser(const std::vector<Token> &tokens) {
@@ -220,47 +217,6 @@
 // stmt = "for" "(" forinit expr ";" expr ")" stmt
 //      | exprstmt | vardeclstmt | arrdeclstmt | "{" stmt* "}" | ";"
 // exprstmt = expr ";"
-<<<<<<< HEAD
-// vardeclstmt = (IDENTIFIER)* IDENTIFIER ("=" expr)? ";"
-// arrdeclstmt = (IDENTIFIER)* IDENTIFIER "[" INTEGER "]" ";"
-Ptr<Stmt> Parser::Implementation::parseStmt() {
-    LLVM_DEBUG(llvm::dbgs() << "In parseStmt()\n");
-    LLVM_DEBUG(llvm::dbgs() << token_type_to_string(peek().type) << "\n");
-
-    if (peek().type == TokenType::IDENTIFIER) {
-
-        // No assignment, just a RefExpr
-        if (peekNext().type != TokenType::IDENTIFIER) {
-            Ptr<Expr> t = parseExpr();
-            eat(TokenType::SEMICOLON);
-            return make_shared<ExprStmt>(t);
-        }
-
-        // vardeclstmt or arrdeclstmt
-        Token type = eat(TokenType::IDENTIFIER);
-        Token name = eat(TokenType::IDENTIFIER);
-
-        if (peek().type == TokenType::LEFT_BRACKET) {
-            // arrdeclstmt
-            eat(TokenType::LEFT_BRACKET);
-            Ptr<IntLiteral> size = parseIntLiteral();
-            eat(TokenType::RIGHT_BRACKET);
-            eat(TokenType::SEMICOLON);
-
-            return make_shared<ArrayDecl>(type, name, size);
-        } else {
-            // vardeclstmt
-            Ptr<Expr> init = nullptr;
-
-            if (peek().type == TokenType::EQUALS) {
-                eat(TokenType::EQUALS);
-                init = parseExpr();
-            }
-
-            eat(TokenType::SEMICOLON);
-
-            return make_shared<VarDecl>(type, name, init);
-=======
 // vardeclstmt = IDENTIFIER IDENTIFIER ("=" expr)? ";"
 // arrdeclstmt = IDENTIFIER IDENTIFIER "[" INTEGER "]" ";"
 // funccallstmt = IDENTIFIER "(" func_call_arguments ")";
@@ -268,6 +224,13 @@
     LLVM_DEBUG(llvm::dbgs() << "In parseStmt()\n");
 
     if (peek().type == TokenType::IDENTIFIER) {
+
+        // No assignment, just a RefExpr
+        if (peekNext().type != TokenType::IDENTIFIER) {
+            Ptr<Expr> refExpr = parseExpr();
+            eat(TokenType::SEMICOLON);
+            return make_shared<ExprStmt>(refExpr);
+        }
 
         Token type_or_name = eat(TokenType::IDENTIFIER);
 
@@ -306,7 +269,6 @@
 
                 return make_shared<VarDecl>(type, name, init);
             }
->>>>>>> 86bb9f4a
         }
     }
 
@@ -393,7 +355,6 @@
         }
 
         eat(TokenType::SEMICOLON);
-<<<<<<< HEAD
 
         return make_shared<VarDecl>(type, name, init);
     }
@@ -404,18 +365,6 @@
         return make_shared<EmptyStmt>();
     }
 
-=======
-
-        return make_shared<VarDecl>(type, name, init);
-    }
-
-    if (peek().type == TokenType::SEMICOLON) {
-        // empty statement
-        eat(TokenType::SEMICOLON);
-        return make_shared<EmptyStmt>();
-    }
-
->>>>>>> 86bb9f4a
     // exprstmt
     Ptr<Expr> expr = parseExpr();
     eat(TokenType::SEMICOLON);
@@ -466,14 +415,10 @@
     }
 
     // ASSIGNMENT: Add additional atoms here.
-<<<<<<< HEAD
 
     if (peek().type == TokenType::IDENTIFIER) {
-        LLVM_DEBUG(llvm::dbgs() << "Reference found");
-        // VarRefExpr
         return parseVarRefExpr();
     }
-=======
     if (peek().type == TokenType::FLOAT_LITERAL) {
         return parseFloatLiteral();
     }
@@ -484,7 +429,6 @@
         return parseFuncCallExpr();
     }
 
->>>>>>> 86bb9f4a
     throw error(fmt::format("Unexpected token type '{}' for atom",
                             token_type_to_string(peek().type)));
 }
@@ -500,7 +444,6 @@
 }
 
 // ASSIGNMENT: Define additional parsing functions here.
-<<<<<<< HEAD
 Ptr<Expr> Parser::Implementation::parseVarRefExpr() {
     LLVM_DEBUG(llvm::dbgs() << "In parseVarRefExpr()\n");
     Token tok = eat(TokenType::IDENTIFIER);
@@ -513,7 +456,7 @@
         return make_shared<ArrayRefExpr>(tok, index);
     }
     return make_shared<VarRefExpr>(tok);
-=======
+}
 
 // floatLiteral = FLOAT_LITERAL
 Ptr<FloatLiteral> Parser::Implementation::parseFloatLiteral() {
@@ -561,5 +504,4 @@
     }
 
     return arguments;
->>>>>>> 86bb9f4a
 }